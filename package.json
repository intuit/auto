--- conflicted
+++ resolved
@@ -57,12 +57,8 @@
     "gitlog": "^3.1.2",
     "import-cwd": "^2.1.0",
     "is-ci": "^2.0.0",
-<<<<<<< HEAD
     "lodash.chunk": "^4.2.0",
-    "node-fetch": "2.3.0",
-=======
     "node-fetch": "2.4.0",
->>>>>>> e8883ea4
     "parse-author": "^2.0.0",
     "parse-commit-message": "4.0.0",
     "parse-github-url": "1.0.2",
