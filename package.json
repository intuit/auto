--- conflicted
+++ resolved
@@ -74,13 +74,8 @@
     "@types/dotenv": "^6.1.0",
     "@types/is-ci": "^1.1.0",
     "@types/jest": "~24.0.9",
-<<<<<<< HEAD
-    "@types/node": "~11.12.0",
+    "@types/node": "~11.13.0",
     "@types/node-fetch": "2.3.0",
-=======
-    "@types/node": "~11.13.0",
-    "@types/node-fetch": "2.1.7",
->>>>>>> 39519bc6
     "@types/parse-github-url": "1.0.0",
     "@types/semver": "^6.0.0",
     "@types/signale": "^1.2.1",
