--- conflicted
+++ resolved
@@ -1,11 +1,6 @@
 {
-<<<<<<< HEAD
-  "name": "@intuit-auto/slack",
+  "name": "@auto-it/slack",
   "version": "6.5.1",
-=======
-  "name": "@auto-it/slack",
-  "version": "6.5.0",
->>>>>>> f65ea64b
   "main": "dist/index.js",
   "description": "Slack plugin for auto",
   "author": {
@@ -42,11 +37,7 @@
   },
   "dependencies": {
     "@atomist/slack-messages": "~1.1.0",
-<<<<<<< HEAD
-    "@intuit-auto/core": "6.5.1",
-=======
-    "@auto-it/core": "6.5.0",
->>>>>>> f65ea64b
+    "@auto-it/core": "6.5.1",
     "node-fetch": "2.5.0",
     "url-join": "^4.0.0"
   },
