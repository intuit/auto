{
  "files": [],
  "include": [],
  "references": [
    {
      "path": "packages/cli"
    },
    {
      "path": "plugins/chrome"
    },
    {
      "path": "plugins/crates"
    },
    {
      "path": "plugins/conventional-commits"
    },
    {
      "path": "plugins/first-time-contributor"
    },
    {
      "path": "plugins/git-tag"
    },
    {
      "path": "plugins/jira"
    },
    {
      "path": "plugins/gradle"
    },
    {
      "path": "plugins/maven"
    },
    {
      "path": "plugins/npm"
    },
    {
      "path": "plugins/omit-commits"
    },
    {
      "path": "plugins/omit-release-notes"
    },
    {
      "path": "plugins/released"
    },
    {
      "path": "plugins/slack"
    },
    {
      "path": "plugins/twitter"
    },
    {
      "path": "plugins/upload-assets"
    },
    {
      "path": "plugins/all-contributors"
    },
    {
      "path": "plugins/gh-pages"
    },
    {
      "path": "plugins/exec"
    },
    {
      "path": "plugins/cocoapods"
    },
    {
      "path": "plugins/brew"
    },
    {
      "path": "plugins/gem"
    },
    {
<<<<<<< HEAD
      "path": "plugins/gh-actions"
=======
      "path": "plugins/docker"
>>>>>>> 679c0781
    }
  ]
}<|MERGE_RESOLUTION|>--- conflicted
+++ resolved
@@ -69,11 +69,10 @@
       "path": "plugins/gem"
     },
     {
-<<<<<<< HEAD
+      "path": "plugins/docker"
+    },
+    {
       "path": "plugins/gh-actions"
-=======
-      "path": "plugins/docker"
->>>>>>> 679c0781
     }
   ]
 }