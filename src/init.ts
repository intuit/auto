// tslint:disable no-unnecessary-type-annotation

import { prompt } from 'enquirer';
import * as fs from 'fs';
import * as path from 'path';
import { promisify } from 'util';

<<<<<<< HEAD
import { ChangelogTitles } from './config';
=======
import { IInitCommandOptions } from './cli/args';
import { defaultChangelogTitles } from './github-release';
import { ILogger } from './utils/logger';
>>>>>>> b93da854

const writeFile = promisify(fs.writeFile);
const isObject = (value: any) => typeof value === 'object' && value !== null;

async function getFlags() {
  return prompt([
    {
      type: 'input',
      name: 'repo',
      message:
        'GitHub Project Repository (press enter to use package definition)'
    },
    {
      type: 'input',
      name: 'owner',
      message: 'GitHub Project Owner (press enter to use package definition)'
    },
    {
      type: 'confirm',
      name: 'noVersionPrefix',
      message: 'Use the version as the tag without the `v` prefix?',
      initial: 'no'
    },
    {
      type: 'input',
      name: 'jira',
      message: 'Jira base URL (press enter to skip)'
    },
    {
      type: 'input',
      name: 'githubApi',
      message: 'GitHub API to use (press enter to use public)'
    },
    {
      type: 'confirm',
      name: 'onlyPublishWithReleaseLabel',
      message: 'Only bump version if `release` label is on pull request',
      initial: 'no'
    },
    {
      type: 'input',
      name: 'name',
      message:
        'Git name to commit and release with (press enter to use package definition)'
    },
    {
      type: 'input',
      name: 'email',
      message:
        'Git email to commit with (press enter to use package definition)'
    }
  ]);
}

async function getLabels() {
  const useCustomLabels: { value: boolean } = await prompt({
    type: 'confirm',
    name: 'value',
    message: 'Would you like to use custom labels for your pull requests?',
    initial: 'no'
  });

  let labels = {};

  if (useCustomLabels.value) {
    const response = await prompt({
      type: 'snippet',
      name: 'value',
      message: 'Fill out the custom PR labels',
      // @ts-ignore
      template: `
major: #{major}
minor: #{minor}
patch: #{patch}
skip-release: #{skip-release}
release: #{release}
prerelease: #{prerelease}
internal: #{internal}
      `
    });

    labels = Object.entries(response.value.values).reduce(
      (all, [key, label]) => {
        if (!label) {
          return all;
        }

        return {
          ...all,
          [key]: label
        };
      },
      {}
    );
  }

  return labels;
}

async function getChangelogTitles() {
  const useCustomChangelogTitles: { value: boolean } = await prompt({
    type: 'confirm',
    name: 'value',
    message: 'Would you like to use custom changelog titles?',
    initial: 'no'
  });

  let changelogTitles = {};

  if (useCustomChangelogTitles.value) {
    const response = await prompt({
      type: 'snippet',
      name: 'value',
      message:
        "Fill out the custom changelog titles (you can add as many as you want when you're done)",
      initial: new ChangelogTitles(),
      // @ts-ignore
      template: `
major: #{major}
minor: #{minor}
patch: #{patch}
internal: #{internal}
documentation: #{documentation}
      `
    });

    const titles = Object.values(new ChangelogTitles());

    changelogTitles = Object.entries(response.value.values as {
      [key: string]: string;
    }).reduce((all, [key, title]) => {
      if (titles.includes(title)) {
        return all;
      }

      return {
        ...all,
        [key]: title
      };
    }, {});
  }

  let getAnotherTitle: { value?: boolean } = await prompt({
    type: 'confirm',
    name: 'value',
    message: 'Would you like to add additional changelog titles?',
    initial: 'no'
  });

  while (getAnotherTitle.value) {
    const response = await prompt({
      type: 'snippet',
      name: 'value',
      message: 'Add another changelog title:',
      initial: new ChangelogTitles(),
      // @ts-ignore
      template: `
#{githubLabel}: #{changelogTitle}
      `
    });

    const { githubLabel, changelogTitle } = response.value.values;

    if (githubLabel === undefined || changelogTitle === undefined) {
      break;
    }

    changelogTitles = {
      ...changelogTitles,
      [githubLabel]: changelogTitle
    };

    getAnotherTitle = await prompt({
      type: 'confirm',
      name: 'value',
      message: 'Would you like to add another?',
      initial: 'no'
    });
  }

  return changelogTitles;
}

export default async function init(
  { onlyLabels, dryRun }: IInitCommandOptions,
  logger: ILogger
) {
  const flags = onlyLabels ? {} : await getFlags();
  const labels = await getLabels();
  const changelogTitles = await getChangelogTitles();

  const autoRc = Object.entries({
    ...flags,
    labels,
    changelogTitles
  }).reduce((all, [key, value]) => {
    if (
      value === '' ||
      value === false ||
      (isObject(value) && Object.keys(value).length === 0)
    ) {
      return all;
    }

    return {
      ...all,
      [key]: value
    };
  }, {});

  if (Object.keys(autoRc).length === 0) {
    return;
  }

  const jsonString = JSON.stringify(autoRc, null, 2);

  if (dryRun) {
    logger.log.note(`Initialization options would be:\n${jsonString}`);
  } else {
    await writeFile(path.join(process.cwd(), '.autorc'), jsonString);
  }
}<|MERGE_RESOLUTION|>--- conflicted
+++ resolved
@@ -5,13 +5,9 @@
 import * as path from 'path';
 import { promisify } from 'util';
 
-<<<<<<< HEAD
+import { IInitCommandOptions } from './cli/args';
 import { ChangelogTitles } from './config';
-=======
-import { IInitCommandOptions } from './cli/args';
-import { defaultChangelogTitles } from './github-release';
 import { ILogger } from './utils/logger';
->>>>>>> b93da854
 
 const writeFile = promisify(fs.writeFile);
 const isObject = (value: any) => typeof value === 'object' && value !== null;
