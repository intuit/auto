#!/usr/bin/env node

import Ajv from 'ajv';
import betterErrors from 'better-ajv-errors';
import cosmiconfig from 'cosmiconfig';
import env from 'dotenv';
import envCi from 'env-ci';
import { gt, inc, ReleaseType } from 'semver';

import {
  ArgsType,
  IChangelogOptions,
  ICommentCommandOptions,
  ICreateLabelsCommandOptions,
  IInitCommandOptions,
  ILabelCommandOptions,
  IPRCheckCommandOptions,
  IPRCommandOptions,
  IReleaseOptions,
  IShipItCommandOptions
} from './cli/args';
import { IPRInfo } from './git';
import GitHubRelease, { IGitHubReleaseOptions } from './github-release';

import { AsyncSeriesBailHook, AsyncSeriesHook, SyncHook } from 'tapable';
import { ChangelogTitles, Config, Label, Labels } from './config';
import schema from './config-schema.json';
import init from './init';
import LogParse from './log-parse';
import SEMVER from './semver';
import execPromise from './utils/exec-promise';
import getGitHubToken from './utils/github-token';
import loadPlugin, { IPlugin } from './utils/load-plugins';
import createLog, { ILogger } from './utils/logger';
import { makeHooks } from './utils/make-hooks';

interface IAuthor {
  name?: string;
  email?: string;
}

interface IRepository {
  owner?: string;
  repo?: string;
  token?: string;
}

export interface IAutoHooks {
  beforeRun: SyncHook<[IGitHubReleaseOptions]>;
  beforeShipIt: SyncHook<[]>;
  getAuthor: AsyncSeriesBailHook<[], IAuthor>;
  getPreviousVersion: AsyncSeriesBailHook<
    [(release: string) => string],
    string
  >;
  getRepository: AsyncSeriesBailHook<[], IRepository | void>;
  publish: AsyncSeriesHook<[SEMVER]>;
  onCreateGitHubRelease: SyncHook<[GitHubRelease]>;
  onCreateLogParse: SyncHook<[LogParse]>;
}

export class AutoRelease {
  public hooks: IAutoHooks;
  public logger: ILogger;
  public args: ArgsType;

  public githubRelease?: GitHubRelease;
  public semVerLabels: Labels = new Labels();
  public changelogTitles: ChangelogTitles = new ChangelogTitles();

  constructor(args: ArgsType) {
    this.args = args;
    this.logger = createLog(
      args.veryVerbose ? 'veryVerbose' : args.verbose ? 'verbose' : undefined
    );
    this.hooks = makeHooks();

    env.config();
  }

  public async loadConfig() {
    /**
     * Converts to a schema to ensure it only allows additional properties where explicitly stated
     * Also sets the Config object as the top level thing being validated
     */
    const strictSchema = {
      ...schema,
      $ref: '#/definitions/Config',
      definitions: Object.entries(schema.definitions)
        .map(([name, definition]) => ({
          [name]: {
            ...definition,
            additionalProperties: (definition as any).additionalProperties
              ? (definition as any).additionalProperties
              : false
          }
        }))
        .reduce((curr, prev) => ({
          ...curr,
          ...prev
        }))
    };

    const ajv = new Ajv({
      allErrors: true,
      verbose: true,
      jsonPointers: true
    });

    const explorer = cosmiconfig('auto');
    const result = await explorer.search();

    let validate: any = () => new Error('Not implemented');
    validate = ajv.compile(strictSchema);

    const userConfig = (result && result.config) || {};

    if (userConfig.labels && userConfig.labels['skip-release']) {
      console.warn(
        'labels.skip-release is deprecated in favor of skipRelease and will lbe removed in v3+'
      );
      userConfig.labels.skipRelease = userConfig.labels['skip-release'];
    }

    const valid = validate({
      ...new Config(),
      ...userConfig
    });

    if (!valid) {
      const output = betterErrors(
        schema,
        (result && result.config) || {},
        validate.errors
      );
      console.error(output);
      throw new Error();
    }

    const rawConfig = (valid as unknown) as Config;

    this.logger.verbose.success(
      'Loaded `auto-release` with config:',
      rawConfig
    );

    this.semVerLabels = rawConfig.labels!;
    this.changelogTitles = rawConfig.changelogTitles!;

    this.logger.verbose.success(
      'Using SEMVER labels:',
      '\n',
      this.semVerLabels
    );

    const skipReleaseLabels = Array.from(
      new Set([...rawConfig.skipReleaseLabels, rawConfig.labels!.skipRelease])
    );

    const config = {
      ...rawConfig,
      ...this.args,
      versionLabels: this.semVerLabels,
      skipReleaseLabels
    };

    this.loadPlugins(config);
    this.hooks.beforeRun.call(config);

    const repository = await this.getRepo(config);
    const token =
      repository && repository.token
        ? repository.token
        : await getGitHubToken(config.githubApi);

    this.githubRelease = new GitHubRelease(
      { owner: config.owner, repo: config.repo, ...repository, token },
      config,
      this.logger
    );
    this.hooks.onCreateGitHubRelease.tap(
      'Link onCreateLogParse',
      githubRelease => {
        githubRelease.hooks.onCreateLogParse.tap(
          'Link onCreateLogParse',
          logParse => this.hooks.onCreateLogParse.call(logParse)
        );
      }
    );
    this.hooks.onCreateGitHubRelease.call(this.githubRelease);
  }

  public async init(options: IInitCommandOptions = {}) {
    await init(options, this.logger);
  }

  public async createLabels(options: ICreateLabelsCommandOptions = {}) {
    if (!this.githubRelease) {
      throw this.createErrorMessage();
    }

<<<<<<< HEAD
    await this.githubRelease.addLabelsToProject({
      ...this.semVerLabels!,
      ...Object.keys(this.changelogTitles!).map(label => [label, label])
    });
=======
    await this.githubRelease.addLabelsToProject(
      new Map([
        ...this.semVerLabels,
        ...new Map(
          [
            ...Object.keys(defaultChangelogTitles),
            ...Object.keys(
              this.githubRelease.releaseOptions.changelogTitles || {}
            )
          ].map((label): [string, string] => [label, label])
        )
      ]),
      options
    );
>>>>>>> b93da854
  }

  public async label({ pr }: ILabelCommandOptions = {}) {
    if (!this.githubRelease) {
      throw this.createErrorMessage();
    }

    this.logger.verbose.info("Using command: 'label'");
    let labels: string[] = [];

    if (!pr) {
      const pulls = await this.githubRelease.getPullRequests({
        state: 'closed'
      });
      const lastMerged = pulls
        .sort(
          (a, b) =>
            new Date(b.merged_at).getTime() - new Date(a.merged_at).getTime()
        )
        .find(pull => !!pull.merged_at);

      if (lastMerged) {
        labels = lastMerged.labels.map(label => label.name);
      }
    } else {
      labels = await this.githubRelease.getLabels(pr);
    }

    if (labels.length) {
      console.log(labels.join('\n'));
    }
  }

  public async pr({ dryRun, pr, url, ...options }: IPRCommandOptions) {
    if (!this.githubRelease) {
      throw this.createErrorMessage();
    }

    let { sha } = options;
    this.logger.verbose.info("Using command: 'pr'");

    if (!sha && pr) {
      this.logger.verbose.info('Getting commit SHA from PR.');
      const res = await this.githubRelease.getPullRequest(pr);
      sha = res.data.head.sha;
    } else if (!sha) {
      this.logger.verbose.info('No PR found, getting commit SHA from HEAD.');
      sha = await this.githubRelease.getSha();
    }

    this.logger.verbose.info('Found PR SHA:', sha);

    // tslint:disable-next-line variable-name
    const target_url = url;

    if (!dryRun) {
      await this.githubRelease.createStatus({
        ...options,
        sha,
        target_url
      });

      this.logger.log.success('Posted status to Pull Request.');
    } else {
      this.logger.verbose.info('`pr` dry run complete.');
    }

    this.logger.verbose.success('Finished `pr` command');
  }

  public async prCheck({
    dryRun,
    pr,
    url,
    ...options
  }: IPRCheckCommandOptions) {
    if (!this.githubRelease || !this.semVerLabels) {
      throw this.createErrorMessage();
    }

    this.logger.verbose.info(`Using command: 'pr-check' for '${url}'`);

    // tslint:disable-next-line variable-name
    const target_url = url;
    let msg;
    let sha;

    try {
      const res = await this.githubRelease.getPullRequest(pr);
      sha = res.data.head.sha;

      const labels = await this.githubRelease.getLabels(pr);
      const labelTexts = Object.values(this.semVerLabels);
      const releaseTag = labels.find(label => label === Label.release);

      const skipReleaseTag = labels.find(
        label =>
          !!this.githubRelease &&
          this.githubRelease.releaseOptions.skipReleaseLabels.includes(label)
      );
      const semverTag = labels.find(
        label =>
          labelTexts.includes(label) &&
          !!this.githubRelease &&
          !this.githubRelease.releaseOptions.skipReleaseLabels.includes(
            label
          ) &&
          label !== Label.release
      );

      if (semverTag === undefined && !skipReleaseTag) {
        throw new Error('No semver label!');
      }

      this.logger.log.success(`PR is using label: ${semverTag}`);

      let description;

      if (skipReleaseTag) {
        description = 'PR will not create a release';
      } else if (releaseTag) {
        description = `PR will create release once merged - ${semverTag}`;
      } else {
        description = `CI - ${semverTag}`;
      }

      msg = {
        description,
        state: 'success'
      };
    } catch (error) {
      msg = {
        description: error.message,
        state: 'error'
      };
    }

    this.logger.verbose.info('Posting comment to GitHub\n', msg);

    if (!dryRun) {
      await this.githubRelease.createStatus({
        ...options,
        ...msg,
        target_url,
        sha
      } as IPRInfo);

      this.logger.log.success('Posted status to Pull Request.');
    } else {
      this.logger.verbose.info('`pr-check` dry run complete.');
    }

    this.logger.verbose.success('Finished `pr-check` command');
  }

  public async comment({
    message,
    pr,
    context = 'default',
    dryRun
  }: ICommentCommandOptions) {
    if (!this.githubRelease) {
      throw this.createErrorMessage();
    }

    this.logger.verbose.info("Using command: 'comment'");

    if (dryRun) {
      this.logger.log.info(
        `Would have commented on ${pr} under "${context}" context:\n\n${message}`
      );
    } else {
      await this.githubRelease.createComment(message, pr, context);
      this.logger.log.success(`Commented on PR #${pr}`);
    }
  }

  public async version() {
    this.logger.verbose.info("Using command: 'version'");
    const bump = await this.getVersion();
    console.log(bump);
  }

  public async changelog(options?: IChangelogOptions) {
    this.logger.verbose.info("Using command: 'changelog'");
    await this.makeChangelog(options);
  }

  public async release(options: IReleaseOptions) {
    this.logger.verbose.info("Using command: 'release'");
    await this.makeRelease(options);
  }

  public async shipit(options: IShipItCommandOptions) {
    this.logger.verbose.info("Using command: 'shipit'");
    this.hooks.beforeShipIt.call();

    const version = await this.getVersion();

    if (version === '') {
      return;
    }

    await this.makeChangelog(options);

    if (!options.dryRun) {
      await this.hooks.publish.promise(version);
    }

    await this.makeRelease(options);

    if (options.dryRun) {
      this.logger.log.warn(
        "The version reported in the line above hasn't been incremneted during `dry-run`"
      );

      const lastRelease = await this.githubRelease!.getLatestRelease();
      const current = await this.getCurrentVersion(lastRelease);

      this.logger.log.warn(
        `Published version would be ${inc(current, version as ReleaseType)}`
      );
    }
  }

  private async getVersion() {
    if (!this.githubRelease) {
      throw this.createErrorMessage();
    }

    const lastRelease = await this.githubRelease.getLatestRelease();
    return this.githubRelease.getSemverBump(lastRelease);
  }

  private async getCurrentVersion(lastRelease: string) {
    this.hooks.getPreviousVersion.tap('None', () => {
      this.logger.veryVerbose.info(
        'No previous release found, using 0.0.0 as previous version.'
      );
      return this.prefixRelease('0.0.0');
    });

    const lastVersion = await this.hooks.getPreviousVersion.promise(
      this.prefixRelease
    );

    if (lastRelease.match(/\d+\.\d+\.\d+/) && gt(lastRelease, lastVersion)) {
      this.logger.veryVerbose.info('Using latest release as previous version');
      return lastRelease;
    }

    return lastVersion;
  }

  private async makeChangelog({
    dryRun,
    from,
    to,
    message
  }: IChangelogOptions = {}) {
    if (!this.githubRelease) {
      throw this.createErrorMessage();
    }

    await this.setGitUser();

    const lastRelease = from || (await this.githubRelease.getLatestRelease());
    const releaseNotes = await this.githubRelease.generateReleaseNotes(
      lastRelease,
      to || undefined
    );

    this.logger.log.info('New Release Notes\n', releaseNotes);

    if (!dryRun) {
      const currentVersion = await this.getCurrentVersion(lastRelease);

      await this.githubRelease.addToChangelog(
        releaseNotes,
        lastRelease,
        currentVersion,
        message
      );
    } else {
      this.logger.verbose.info('`changelog` dry run complete.');
    }
  }

  private async makeRelease({
    dryRun,
    useVersion,
    slack
  }: IReleaseOptions = {}) {
    if (!this.githubRelease) {
      throw this.createErrorMessage();
    }

    let lastRelease = await this.githubRelease.getLatestRelease();

    // Find base commit or latest release to generate the changelog to HEAD (new tag)
    this.logger.veryVerbose.info(`Using ${lastRelease} as previous release.`);

    if (lastRelease.match(/\d+\.\d+\.\d+/)) {
      lastRelease = this.prefixRelease(lastRelease);
    }

    this.logger.log.info('Last used release:', lastRelease);

    const releaseNotes = await this.githubRelease.generateReleaseNotes(
      lastRelease
    );

    this.logger.log.info(`Using release notes:\n${releaseNotes}`);

    const version = useVersion || (await this.getCurrentVersion(lastRelease));

    if (!version) {
      this.logger.log.error('Could not calculate next version from last tag.');
      return;
    }

    const prefixed = this.prefixRelease(version);
    this.logger.log.info(`Publishing ${prefixed} to GitHub.`);

    if (!dryRun) {
      await this.githubRelease.publish(releaseNotes, prefixed);

      if (slack) {
        this.logger.log.info('Posting release to slack');
        await this.githubRelease.postToSlack(releaseNotes, prefixed);
      }
    } else {
      this.logger.verbose.info('Release dry run complete.');
    }
  }

  private readonly prefixRelease = (release: string) => {
    if (!this.githubRelease) {
      throw this.createErrorMessage();
    }

    return this.githubRelease.releaseOptions.noVersionPrefix ||
      release.startsWith('v')
      ? release
      : `v${release}`;
  };

  private createErrorMessage() {
    return new Error(
      `AutoRelease is not initialized! Make sure the have run AutoRelease.loadConfig`
    );
  }

  private async setGitUser() {
    const { isCi } = envCi();

    try {
      // If these values are not set git config will exit with an error
      await execPromise('git', ['config', 'user.email']);
      await execPromise('git', ['config', 'user.name']);
    } catch (error) {
      if (!isCi) {
        this.logger.log.note(
          `Detected local environment, will not set git user. This happens automatically in a CI environment.

If a command fails manually run:

  - git config user.email your@email.com
  - git config user.name "Your Name"`
        );
        return;
      }

      if (!this.githubRelease) {
        return;
      }

      let { email, name } = this.githubRelease.releaseOptions;
      const packageAuthor = await this.hooks.getAuthor.promise();

      email = email || packageAuthor.email;
      name = name || packageAuthor.name;

      if (email) {
        await execPromise('git', ['config', 'user.email', `"${email}"`]);
      }

      if (name) {
        await execPromise('git', ['config', 'user.name', `"${name}"`]);
      }
    }
  }

  private async getRepo(config: IGitHubReleaseOptions) {
    if (config.owner && config.repo) {
      return config as IRepository;
    }

    return this.hooks.getRepository.promise();
  }

  private loadPlugins(config: IGitHubReleaseOptions) {
    const pluginsPaths = config.plugins || ['npm'];

    pluginsPaths
      .map(plugin =>
        typeof plugin === 'string' ? ([plugin, {}] as [string, any]) : plugin
      )
      .map(plugin => loadPlugin(plugin, this.logger))
      .filter((plugin): plugin is IPlugin => !!plugin)
      .forEach(plugin => {
        this.logger.verbose.info(`Using ${plugin.name} Plugin...`);
        plugin.apply(this);
      });
  }
}

export async function run(args: ArgsType) {
  const auto = new AutoRelease(args);

  switch (args.command) {
    case 'init':
      await auto.init(args as IInitCommandOptions);
      break;
    case 'create-labels':
      await auto.loadConfig();
      await auto.createLabels(args as ICreateLabelsCommandOptions);
      break;
    case 'label':
      await auto.loadConfig();
      await auto.label(args as ILabelCommandOptions);
      break;
    case 'pr-check':
      await auto.loadConfig();
      await auto.prCheck(args as IPRCheckCommandOptions);
      break;
    case 'pr':
      await auto.loadConfig();
      await auto.pr(args as IPRCommandOptions);
      break;
    case 'comment':
      await auto.loadConfig();
      await auto.comment(args as ICommentCommandOptions);
      break;
    case 'version':
      await auto.loadConfig();
      await auto.version();
      break;
    case 'changelog':
      await auto.loadConfig();
      await auto.changelog(args as IChangelogOptions);
      break;
    case 'release':
      await auto.loadConfig();
      await auto.release(args as IReleaseOptions);
      break;
    case 'shipit':
      await auto.loadConfig();
      await auto.shipit(args as IShipItCommandOptions);
      break;
    default:
      throw new Error(`idk what i'm doing.`);
  }
}

export default async function main(args: ArgsType) {
  try {
    await run(args);
  } catch (error) {
    if (error) {
      console.log(error);
      process.exit(1);
    }
  }
}

// Plugin Utils

export { ILogger } from './utils/logger';
export { IPlugin } from './utils/load-plugins';
export { default as SEMVER } from './semver';
export { default as execPromise } from './utils/exec-promise';<|MERGE_RESOLUTION|>--- conflicted
+++ resolved
@@ -199,27 +199,10 @@
       throw this.createErrorMessage();
     }
 
-<<<<<<< HEAD
     await this.githubRelease.addLabelsToProject({
-      ...this.semVerLabels!,
-      ...Object.keys(this.changelogTitles!).map(label => [label, label])
+      ...this.semVerLabels,
+      ...Object.keys(this.changelogTitles).map(label => [label, label])
     });
-=======
-    await this.githubRelease.addLabelsToProject(
-      new Map([
-        ...this.semVerLabels,
-        ...new Map(
-          [
-            ...Object.keys(defaultChangelogTitles),
-            ...Object.keys(
-              this.githubRelease.releaseOptions.changelogTitles || {}
-            )
-          ].map((label): [string, string] => [label, label])
-        )
-      ]),
-      options
-    );
->>>>>>> b93da854
   }
 
   public async label({ pr }: ILabelCommandOptions = {}) {
